--- conflicted
+++ resolved
@@ -148,12 +148,7 @@
   },
   testConvertAspectWithAutopaddingTo43: function(test) {
     var testFile = __dirname + '/assets/testConvertAspectTo43.avi';
-<<<<<<< HEAD
     var args = new ffmpeg({ source: this.testfilewide, nolog: true })
-=======
-
-    var args = new ffmpeg(this.testfilewide)
->>>>>>> 5e379593
       .withAspect('4:3')
       .withSize('640x480')
       .applyAutopadding(true, 'black')
