var fs = require('fs'),
  path = require('path'),
  async = require('../support/async.min.js'),
  exec = require('child_process').exec,
  spawn = require('child_process').spawn,
  helper = require('./helpers.js'),
  Meta = require('./metadata.js');

exports = module.exports = function Processor(command) {
  // constant for timeout checks
  this.E_PROCESSTIMEOUT = -99;
  this._codecDataAlreadySent = false;

  this.saveToFile = function(targetfile, callback) {

    this.options.outputfile = targetfile;
    var self = this;

    // parse options to command
    this._prepare(function(err, meta) {
      if (err) {
        callback(null, null, err);
      } else {
        var args = self.buildFfmpegArgs(false, meta);

        // kinda hacky, have to make sure the returned object is no array
        if (args.length === undefined) {
          // we got an error object, trigger error callback
          callback (null, null, args);
        } else {
          // start conversion of file using spawn
          var ffmpegProc = self._spawnProcess(args);
          if (self.options.inputstream) {
              // pump input stream to stdin
              self.options.inputstream.resume();
              self.options.inputstream.pipe(ffmpegProc.stdin);
          }

          //handle timeout if set
          var processTimer;
          if (self.options.timeout) {
            processTimer = setTimeout(function() {
              ffmpegProc.removeAllListeners('exit');
              ffmpegProc.kill('SIGKILL');
              self.options.logger.warn('process ran into a timeout (' + self.options.timeout + 's)');
              callback(self.E_PROCESSTIMEOUT, 'timeout');
            }, self.options.timeout * 1000);
          }

          var stdout = '';
          var stderr = '';
          ffmpegProc.on('exit', function(code) {
            if (processTimer) clearTimeout(processTimer);
            // check if we have to run flvtool2 to update flash video meta data
            if (self.options._updateFlvMetadata === true) {
              // make sure we didn't try to determine this capability before
              if (Registry.instance.get('capabilityFlvTool2') == null) {
                // check if flvtool2 is installed
                exec('which flvtool2', function(whichErr, whichStdOut, whichStdErr) {
                  if (whichStdOut != '') {
                    Registry.instance.set('capabilityFlvTool2', true);
                    // update metadata in flash video
                    exec('flvtool2 -U ' + self.options.outputfile, function(flvtoolErr, flvtoolStdout, flvtoolStderr) {
                      callback(stdout, stderr, null);
                    });
                  } else {
                    // flvtool2 is not installed, skip further checks
                    Registry.instance.set('capabilityFlvTool2', false);
                    callback(stdout, stderr, null);
                  }
                });
              } else if (Registry.instance.get('capabilityFlvTool2') == true) {
                // flvtool2 capability was checked before, execute update
                exec('flvtool2 -U ' + self.options.outputfile, function(flvtoolErr, flvtoolStdout, flvtoolStderr) {
                  callback(stdout, stderr, null);
                });
              } else {
                // flvtool2 not installed, skip update
                callback(stdout, stderr, null);
              }
            } else {
              callback(stdout, stderr, null);
            }
          });
          ffmpegProc.stdout.on('data', function (data) {
            stdout += data;
          });

          ffmpegProc.stderr.on('data', function (data) {
            stderr += data;
            if (self.options.onCodecData) self._checkStdErrForCodec(stderr);
            if (self.options.onProgress) self._getProgressFromStdErr(stderr, meta.durationsec);
          });
        }
      }
    });
  };

  this.writeToStream = function(stream, callback) {
    if (!this.options._isStreamable) {
      this.options.logger.error('selected output format is not streamable');
      callback(null, new Error('selected output format is not streamable'));
    } else {
      var self = this;
      // parse options to command
      this._prepare(function(err, meta) {
        if (err) {
          callback(null, err);
        } else {
          var args = self.buildFfmpegArgs(true, meta);
          // kinda hacky, have to make sure the returned object is no array
          if (args.length === undefined) {
            callback(null, args);
          } else {
            // write data to stdout
            args.push('pipe:1');

            // start conversion of file using spawn
            var ffmpegProc = self._spawnProcess(args);

            if (self.options.inputstream) {
              // pump input stream to stdin
              self.options.inputstream.resume();
              self.options.inputstream.pipe(ffmpegProc.stdin);
            }

            //handle timeout if set
            var processTimer;
            if (self.options.timeout) {
              processTimer = setTimeout(function() {
                ffmpegProc.removeAllListeners('exit');
                ffmpegProc.kill('SIGKILL');
                self.options.logger.warn('process ran into a timeout (' + self.options.timeout + 's)');
                callback(self.E_PROCESSTIMEOUT, 'timeout');
              }, self.options.timeout * 1000);
            }

            var stderr = '';

            ffmpegProc.stderr.on('data', function(data) {
              stderr += data;
              if (self.options.onCodecData) self._checkStdErrForCodec(stderr);
              if (self.options.onProgress) self._getProgressFromStdErr(stderr, meta.durationsec);
            });

            ffmpegProc.stdout.on('data', function(chunk) {
              stream.write(chunk);
            });

            ffmpegProc.on('exit', function(code, signal) {
              if (processTimer) clearTimeout(processTimer);
              // close file descriptor on outstream
              if(/^[a-z]+:\/\//.exec(self.options.inputfile)) {
                callback(code, stderr);
              } else {
                var cb_ = function() {
                  if (self.options.inputstream) {
                    fs.close(self.options.inputstream.fd, function() {
                      callback(code, stderr);
                    });
                  }
                  else {
                    callback(code, stderr);
                  }
                };
                if ( !stream.fd ) {
                  stream.end ? stream.end() : callback(code, "stream will not be closed");
                  cb_();
                } else {
                  fs.close(stream.fd, cb_);
                }
              }
            });
          }
        }
      });
    }
  };

  this.takeScreenshot = function(config, callback) {
		if (!this.options.video.size) {
      this.options.logger.warn("set size of thumbnails using 'withSize' method");
      callback(new Error("set size of thumbnails using 'withSize' method"));
    }

		var self = this;

    var input = Meta.escapedPath(this.options.inputfile);
    var output = Meta.escapedPath(config.outputfile);

		// build screenshot command
    var tnArgs = [
      '-ss', config.offset,
      '-i', input,
      '-vcodec', 'mjpeg',
      '-vframes', '1',
      '-an',
      '-f', 'rawvideo',
      '-s', self.options.video.size,
      '-y', output
    ];

		exec(helper.determineFfmpegPath() + ' ' + tnArgs.join(' '), callback);
	}

  this.takeScreenshots = function(config, folder, callback) {
    var timemarks, screenshotcount;
    if (typeof config === 'object') {
      // use json object as config
      if (config.count)
        screenshotcount = config.count;
      if (config.timemarks)
        timemarks = config.timemarks;
    } else {
      // assume screenshot count as parameter
      screenshotcount = config;
      timemarks = null;
    }
    if (!this.options.video.size) {
      this.options.logger.warn("set size of thumbnails using 'withSize' method");
      callback(new Error("set size of thumbnails using 'withSize' method"));
    }

    var self = this;
    
    // WORKAROUND: existsSync will be moved from path to fs with node v0.7
    var check = fs.existsSync;
    if (!check) {
      check = path.existsSync;
    }

    // check target folder
    if (!check(folder)) {
      fs.mkdir(folder, '0755', function(err) {
        if (err !== null) {
          callback(err);
        } else {
          _screenShotInternal(callback);
        }
      });
    } else {
      _screenShotInternal(callback);
    }

    // read metadata from file
    function _screenShotInternal(callback) {
      // get correct dimensions
      self._prepare(function(err, meta) {
        if (meta.durationsec) {
          // check if all timemarks are inside duration
          if (timemarks !== null) {
            for (var i = 0; i < timemarks.length; i++) {
              if (parseInt(timemarks[i]) > (meta.durationsec * 0.9)) {
                // remove timemark from array
                timemarks.splice(i, 1);
              }
            }
            // if there are no more timemarks around, add one at end of the file
            if (timemarks.length == 0) {
              timemarks[0] = (meta.durationsec * 0.9);
            }
          }
          // get positions for screenshots (using duration of file minus 10% to remove fade-in/fade-out)
          var secondOffset = (meta.durationsec * 0.9) / screenshotcount;
          var donecount = 0;
          var series = [];

          var i = 1;

          // use async helper function to generate all screenshots and
          // fire callback just once after work is done
          async.until(
            function() {
              return i > screenshotcount;
            },
            function(taskcallback) {
              var offset;
              if (timemarks !== null) {
                // get timemark for current iteration
                offset = timemarks[(i - 1)];
              } else {
                offset = secondOffset * i;
              }
              var target = Meta.escapedPath(folder + '/tn_' + offset + 's.jpg');
              var input = Meta.escapedPath(self.options.inputfile);


              // build screenshot command
              var tnArgs = [
                '-ss', offset,
                '-i', input,
                '-vcodec', 'mjpeg',
                '-vframes', '1',
                '-an',
                '-f', 'rawvideo',
                '-s', self.options.video.size,
                '-y', target
              ];

              i++;

              if (self.options._nice.level) {
                // execute ffmpeg through nice
                exec('nice -n ' + self.options._nice.level + ' ' + helper.determineFfmpegPath() + ' ' + tnArgs.join(' '), taskcallback);
              } else {
                exec(helper.determineFfmpegPath() + ' ' + tnArgs.join(' '), taskcallback);
              }
            },
            function(err) {
              callback(err);
            }
          );
        } else {
          self.options.logger.warn('meta data contains no duration, aborting screenshot creation');
          callback(new Error("meta data contains no duration, aborting screenshot creation"));
        }
      });
    }
  };

  this._getProgressFromStdErr = function(stderrString, totalDurationSec) {
    // get last stderr line
    var lastLine = stderrString.split(/\r\n|\r|\n/g);
    var ll = lastLine[lastLine.length - 2];
    var progress = ll.split(/frame=([0-9\s]+)fps=([0-9\s]+)q=([0-9\.\s]+)(L?)size=([0-9\s]+)kB time=(([0-9]{2}):([0-9]{2}):([0-9]{2}).([0-9]{2})) bitrate=([0-9\.\s]+)kbits/ig);
    if (progress && progress.length > 10) {
      // build progress report object
      var ret = {
        frames: parseInt(progress[1]),
        currentFps: parseInt(progress[2]),
        currentKbps: parseFloat(progress[10]),
        targetSize: parseInt(progress[5]),
        timemark: progress[6]
      };

      console.log('progress in sec: ' + ret.timemark.ffmpegTimemarkToSeconds());
      // calculate percent progress using duration
      if (totalDurationSec && totalDurationSec > 0) {
        ret.percent = (ret.timemark.ffmpegTimemarkToSeconds() / totalDurationSec) * 100;
      }

      this.options.onProgress(ret);
    }
  };

  this._checkStdErrForCodec = function(stderrString) {
    var audio = /Audio\: ([^,]+)/.exec(stderrString);
    var video = /Video\: ([^,]+)/.exec(stderrString);
    var codecObject = { audio: '', video: '' };

    if (audio && audio.length > 1) {
      codecObject.audio = audio[1];
    }
    if (video && video.length > 1) {
      codecObject.video = video[1];
    }

    var codecInfoPassed = /Press \[q\] to stop/.exec(stderrString);
    if (codecInfoPassed) {
      this.options.onCodecData(codecObject);
      this.options.onCodecData = null;
    }
  };

  this._spawnProcess = function(args, options) {
    var retProc = spawn(helper.determineFfmpegPath(), args, options);
    if (this.options._nice.level) {
      var niceLvl = (this.options._nice.level > 0 ? '+' + this.options._nice.level : this.options._nice.level);
      // renice the spawned process without waiting for callback
      var self = this;
      exec('renice -n ' + niceLvl + ' -p ' + retProc.pid, function(err, stderr, stdout) {
        self.options.logger.info('successfully reniced process with pid ' + retProc.pid + ' to ' + niceLvl + ' niceness!');
      });
    }
    if (retProc.stderr) retProc.stderr.setEncoding('utf8');
    return retProc;
  };

  this.buildFfmpegArgs = function(overrideOutputCheck, meta) {
    var args = [];

    // add startoffset and duration
    if (this.options.starttime) {
      args.push('-ss', this.options.starttime);
    }

    // add input file (if using fs mode)
    if (this.options.inputfile && !this.options.inputstream) {
<<<<<<< HEAD
      if (/http/.exec(this.options.inputfile)) {
        args.push('-i', this.options.inputfile.replace(' ', '%20'));
      } else {
        var fstats = fs.statSync(this.options.inputfile);
        if (fstats.isFile()) {
          // fix for spawn call with path containing spaces
          args.push('-i', this.options.inputfile.replace(' ', '\ '));
=======
      try
      {
		// Check if it's a network streaming url. 
        if(/^[a-z]+:\/\//.exec(this.options.inputfile)) {
          args.push('-i', this.options.inputfile.replace(' ', '%20'));
>>>>>>> e0eafd28
        } else {
          this.options.logger.error('input file is not readable');
          throw new Error('input file is not readable');
        }
      }
    // check for input stream
    } else if (this.options.inputstream) {
      // push args to make ffmpeg read from stdin
      args.push('-i', '-');
    }

    if (this.options.duration) {
      args.push('-t', this.options.duration);
    }

    // add format
    if (this.options.format) {
      args.push('-f', this.options.format);
    }

    // add video options
    if (this.options.video.bitrate) {
      args.push('-b', this.options.video.bitrate + 'k');
      if (this.options._useConstantVideoBitrate) {
        // add parameters to ensure constant bitrate encoding
        args.push('-maxrate', this.options.video.bitrate + 'k');
        args.push('-minrate', this.options.video.bitrate + 'k');
        args.push('-bufsize', '3M');
      }
    } else {
      // use same quality for output as used in input
      args.push('-sameq');
    }
    if (this.options.video.codec) {
      args.push('-vcodec', this.options.video.codec);
    }
    if (this.options.video.fps) {
      args.push('-keyint_min', this.options.video.fps);
    }
    if (this.options.video.aspect) {
      args.push('-aspect', this.options.video.aspect);
    }

    // add video options
    if (this.options.audio.bitrate) {
      args.push('-ab', this.options.audio.bitrate + 'k');
    }
    if (this.options.audio.channels) {
      args.push('-ac', this.options.audio.channels);
    }
    if (this.options.audio.codec) {
      args.push('-acodec', this.options.audio.codec);
    }
    if (this.options.audio.frequency) {
      args.push('-ar', this.options.audio.frequency);
    }

    // add additional options
    if (this.options.additional) {
      if (this.options.additional.length > 0) {
        this.options.additional.forEach(function(el) {
          args.push(el);
        });
      }
    }

    if (this.options.video.pad) {
      // we have padding arguments, push
      if (meta.ffmpegversion.atLeastVersion('0.7')) {
        // padding is not supported ffmpeg < 0.7 (only using legacy commands which were replaced by vfilter calls)
        args.push('-vf');
        args.push('pad=' + this.options.video.pad.w +
          ':' + this.options.video.pad.h +
          ':' + this.options.video.pad.x +
          ':' + this.options.video.pad.y +
          ':' + this.options.video.padcolor);
      } else {
        return new Error("Your ffmpeg version " + meta.ffmpegversion + " does not support padding");
      }
    }

    // add size and output file
    if (this.options.video.size) {
      args.push('-s', this.options.video.size);
    }


    if (this.options.outputfile) {
      args.push('-y', this.options.outputfile.replace(' ', '\ '));
    } else {
      if (!overrideOutputCheck) {
        this.options.logger.error('no outputfile specified');
      }
    }

    return args;
  };
};<|MERGE_RESOLUTION|>--- conflicted
+++ resolved
@@ -386,21 +386,13 @@
 
     // add input file (if using fs mode)
     if (this.options.inputfile && !this.options.inputstream) {
-<<<<<<< HEAD
-      if (/http/.exec(this.options.inputfile)) {
+      if (/^[a-z]+:\/\//.exec(this.options.inputfile)) {
         args.push('-i', this.options.inputfile.replace(' ', '%20'));
       } else {
         var fstats = fs.statSync(this.options.inputfile);
         if (fstats.isFile()) {
           // fix for spawn call with path containing spaces
           args.push('-i', this.options.inputfile.replace(' ', '\ '));
-=======
-      try
-      {
-		// Check if it's a network streaming url. 
-        if(/^[a-z]+:\/\//.exec(this.options.inputfile)) {
-          args.push('-i', this.options.inputfile.replace(' ', '%20'));
->>>>>>> e0eafd28
         } else {
           this.options.logger.error('input file is not readable');
           throw new Error('input file is not readable');
