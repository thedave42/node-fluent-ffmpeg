--- conflicted
+++ resolved
@@ -77,26 +77,18 @@
 
   // public chaining methods
   FfmpegCommand.prototype.usingPreset = function(preset) {
-<<<<<<< HEAD
-    // require preset (since require() works like a singleton, multiple calls generate no overhead)
-    try {
-      var module = require(this.options.presets + '/' + preset);
-      if (typeof module.load === 'function') {
-        module.load(this);
-=======
     if (typeof preset === 'function') {
       preset(this);
     } else {
       // require preset (since require() works like a singleton, multiple calls generate no overhead)
       try {
-        var module = require('./presets/' + preset);
+        var module = require(this.options.presets + '/' + preset);
         if (typeof module.load === 'function') {
           module.load(this);
         }
         return this;
       } catch (err) {
         throw new Error('preset ' + preset + ' could not be loaded');
->>>>>>> b0b8371f
       }
     }
     return this;
