--- conflicted
+++ resolved
@@ -1,40 +1,36 @@
-{
+{
   "name": "fluent-ffmpeg",
-<<<<<<< HEAD
   "version": "1.4.1",
-=======
-  "version": "1.4.0",
->>>>>>> 072b8343
-  "description": "A fluent API to FFMPEG (http://www.ffmpeg.org)",
-  "keywords": [
-    "ffmpeg"
-  ],
-  "author": "Stefan Schaermeli <schaermu@gmail.com>",
-  "contributors": [
-    {
-      "name": "Felix Fichte",
-      "email": "spruce@space-ships.de"
-    }
-  ],
-  "bugs": {
-    "mail": "schaermu@gmail.com",
-    "url": "http://github.com/schaermu/node-fluent-ffmpeg/issues"
-  },
-  "repository": "git://github.com/schaermu/node-fluent-ffmpeg.git",
-  "devDependencies": {
-    "mocha": "latest",
-    "should": "latest",
-    "grunt-contrib-watch": "~0.4.4",
-    "grunt-shell": "~0.3.0"
-  },
-  "dependencies": {
-    "winston": ">=0.5.10"
-  },
-  "engines": {
-    "node": ">=0.8.0"
-  },
-  "main": "index",
-  "scripts": {
-    "test": "make test"
-  }
+  "description": "A fluent API to FFMPEG (http://www.ffmpeg.org)",
+  "keywords": [
+    "ffmpeg"
+  ],
+  "author": "Stefan Schaermeli <schaermu@gmail.com>",
+  "contributors": [
+    {
+      "name": "Felix Fichte",
+      "email": "spruce@space-ships.de"
+    }
+  ],
+  "bugs": {
+    "mail": "schaermu@gmail.com",
+    "url": "http://github.com/schaermu/node-fluent-ffmpeg/issues"
+  },
+  "repository": "git://github.com/schaermu/node-fluent-ffmpeg.git",
+  "devDependencies": {
+    "mocha": "latest",
+    "should": "latest",
+    "grunt-contrib-watch": "~0.4.4",
+    "grunt-shell": "~0.3.0"
+  },
+  "dependencies": {
+    "winston": ">=0.5.10"
+  },
+  "engines": {
+    "node": ">=0.8.0"
+  },
+  "main": "index",
+  "scripts": {
+    "test": "make test"
+  }
 }