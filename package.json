{
<<<<<<< HEAD
  "name": "@thedave42/fluent-ffmpeg",
  "version": "1.0.5",
=======
  "name": "fluent-ffmpeg",
  "version": "2.1.3",
>>>>>>> 7a701f56
  "description": "A fluent API to FFMPEG (http://www.ffmpeg.org)",
  "keywords": [
    "ffmpeg"
  ],
  "author": "Stefan Schaermeli <schaermu@gmail.com>",
  "contributors": [
    "Felix Fichte <spruce@space-ships.de>"
  ],
  "license": "MIT",
  "bugs": {
    "url": "http://github.com/thedave42/node-fluent-ffmpeg/issues"
  },
  "repository": {
    "type": "git",
    "url": "https://github.com/thedave42/node-fluent-ffmpeg.git"
  },
  "devDependencies": {
    "jsdoc": "^4.0.0",
    "mocha": "^10.0.0",
    "nyc": "^15.1.0",
    "should": "^13.0.0"
  },
  "dependencies": {
    "async": "^0.2.9",
    "which": "^1.1.1"
  },
  "engines": {
    "node": ">=18"
  },
  "main": "index",
  "scripts": {
<<<<<<< HEAD
    "test": "make test"
  },
  "homepage": "https://github.com/thedave42/node-fluent-ffmpeg#readme",
  "directories": {
    "doc": "doc",
    "example": "examples",
    "lib": "lib",
    "test": "test"
=======
    "test": "NODE_ENV=test nyc mocha --require should --reporter spec",
    "coverage": "nyc report --reporter=lcov"
>>>>>>> 7a701f56
  }
}<|MERGE_RESOLUTION|>--- conflicted
+++ resolved
@@ -1,11 +1,6 @@
 {
-<<<<<<< HEAD
   "name": "@thedave42/fluent-ffmpeg",
   "version": "1.0.5",
-=======
-  "name": "fluent-ffmpeg",
-  "version": "2.1.3",
->>>>>>> 7a701f56
   "description": "A fluent API to FFMPEG (http://www.ffmpeg.org)",
   "keywords": [
     "ffmpeg"
@@ -37,18 +32,6 @@
   },
   "main": "index",
   "scripts": {
-<<<<<<< HEAD
     "test": "make test"
-  },
-  "homepage": "https://github.com/thedave42/node-fluent-ffmpeg#readme",
-  "directories": {
-    "doc": "doc",
-    "example": "examples",
-    "lib": "lib",
-    "test": "test"
-=======
-    "test": "NODE_ENV=test nyc mocha --require should --reporter spec",
-    "coverage": "nyc report --reporter=lcov"
->>>>>>> 7a701f56
   }
 }